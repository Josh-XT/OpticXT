# OpticXT

Vision-Driven Autonomous Robot Control & Video Chat Assistant

## Overview

OpticXT is a specialized real-time robot control system and video chat assistant that bridges computer vision, audio processing, and AI decision-making. Built as a focused evolution of AGiXT's architecture, OpticXT is designed for edge deployment on devices like the NVIDIA Jetson Nano (16GB) and Go2 robots, while also functioning as a standalone video chat assistant.

The system operates in two primary modes:
- **Robot Mode**: Full autonomous robot control with real-time vision, audio, and action capabilities
- **Video Chat Mode**: Standalone AI assistant using webcam and microphone for interactive conversations

OpticXT transforms visual and audio input into contextual understanding and immediate responses—whether through robot actions or conversational interaction.

## Key Features

### 🎯 Real-Time Vision & Audio Processing

- Real camera input with automatic device detection and fallback
- Continuous video stream analysis with object detection
- Real-time audio input from microphone with voice activity detection
- Text-to-speech output with configurable voice options
- Dynamic object labeling and context overlay

### 🤖 Dual Mode Operation

- **Robot Mode**: Action-first architecture for autonomous robot control
- **Video Chat Mode**: Conversational AI assistant with webcam/microphone
- Seamless mode switching based on hardware availability
- Pure action output system for robot mode (no conversational overhead)
- Interactive conversation system for video chat mode

### 🧠 Intelligent AI System

- **Real Gemma Model Integration**: Uses actual Gemma models for inference
- **Graceful Fallback**: Simulation mode when models are unavailable
- **Movement Control**: Direct motor and actuator commands (robot mode)
- **Voice Synthesis**: Real-time text-to-speech with multiple voice options
- **Audio Processing**: Real microphone input with noise filtering

### ⚡ Edge-Optimized Performance

- Minimal footprint design for Jetson Nano and Go2 deployment
- Efficient single-agent architecture with real hardware integration
- Real-time inference pipeline optimization
- Automatic hardware detection with intelligent fallbacks

## Core Concepts

### Vision-to-Action Pipeline
1. **Visual Input**: Raw video stream from robot cameras
2. **Context Enrichment**: Vision model adds labels and understanding
3. **Decision Layer**: Context-aware model processes enriched visuals
4. **Action Output**: XML-formatted commands for immediate execution

### Mandatory Context System
Inherited from AGiXT, OpticXT implements a mandatory context system that functions as a persistent system prompt, ensuring consistent behavior patterns and safety constraints across all operations.

### Command Execution Framework
Building on AGiXT's proven command system, OpticXT translates model outputs into real-world actions through a structured XML interface, enabling precise control over:
- Physical movements and navigation
- Sensor integration and feedback loops
- External system communication
- Audio/visual output generation

## Architecture Philosophy

OpticXT represents a paradigm shift from conversational AI to action-oriented intelligence. By eliminating the conversational layer and focusing purely on vision-driven decision-making, we achieve the low-latency response times critical for real-world robotics applications.

The system acts as a remote AGiXT agent, maintaining compatibility with the broader ecosystem while operating independently on edge hardware. This hybrid approach enables sophisticated behaviors through local processing while retaining the ability to offload complex tasks when needed.

## Use Cases

- Autonomous navigation in dynamic environments
- Real-time object interaction and manipulation
- Surveillance and monitoring applications
- Assistive robotics with visual understanding
- Industrial automation with adaptive behavior

## Getting Started

### Prerequisites

#### System Requirements

- Any Linux system with camera and microphone (for video chat mode)
- NVIDIA Jetson Nano (16GB) or Go2 robot (for full robot mode)
- USB camera, webcam, or CSI camera module
- Microphone and speakers/headphones for audio
- Rust 1.70+ installed

#### Dependencies

```bash
# Ubuntu/Debian - Basic dependencies
sudo apt update
sudo apt install -y build-essential cmake pkg-config

# Audio system dependencies (required)
sudo apt install -y libasound2-dev portaudio19-dev

# TTS support (required for voice output)
sudo apt install -y espeak espeak-data libespeak-dev

# Optional: Additional audio codecs
sudo apt install -y ffmpeg libavcodec-dev libavformat-dev libavutil-dev
```

### Installation

1. **Clone the repository**

```bash
git clone https://github.com/yourusername/OpticXT.git
cd OpticXT
```

2. **Install/Build the project (model download is optional)**

```bash
# Build the project - it will work with or without models
cargo build --release
```

3. **Optional: Download the Gemma Model for enhanced AI capabilities**

```bash
# Create models directory
mkdir -p models

# Option 1: Download manually from Hugging Face
# Visit: https://huggingface.co/unsloth/gemma-3n-E4B-it-GGUF
# Download gemma-3n-E4B-it-Q4_K_M.gguf to models/

# Option 2: Use wget (if direct download available)
wget -O models/gemma-3n-E4B-it-Q4_K_M.gguf \
  "https://huggingface.co/unsloth/gemma-3n-E4B-it-GGUF/resolve/main/gemma-3n-E4B-it-Q4_K_M.gguf"
```

### Configuration

Edit `config.toml` to match your setup:

```toml
[vision]
width = 640           # Camera resolution
height = 480
confidence_threshold = 0.5

[audio]
input_device = "default"    # Microphone device
output_device = "default"   # Speaker device
voice = "en"               # TTS voice language
enable_vad = true          # Voice activity detection

[model]
model_path = "models/gemma-3n-E4B-it-Q4_K_M.gguf"
temperature = 0.7     # Lower = more deterministic

[performance]
use_gpu = true        # Set to false if no CUDA
processing_interval_ms = 100  # Adjust for performance
```

### Running OpticXT

OpticXT automatically detects available hardware and runs in the appropriate mode:

- **Video Chat Mode**: When only webcam/microphone are available
- **Robot Mode**: When connected to robot hardware (Jetson/Go2)

#### Basic Usage

```bash
# Run with automatic hardware detection
cargo run --release

# Specify camera device
cargo run --release -- --camera-device 1

# Use custom model path (optional - will fallback to simulation if not found)
cargo run --release -- --model-path "path/to/your/model.gguf"

# Enable verbose logging
cargo run --release -- --verbose

# Use custom config file
cargo run --release -- --config "custom_config.toml"
```

#### Command Line Options

```text
USAGE:
    opticxt [OPTIONS]

OPTIONS:
    -c, --config <CONFIG>              Configuration file path [default: config.toml]
    -d, --camera-device <DEVICE>       Camera device index [default: 0]
    -m, --model-path <MODEL_PATH>      Model path for GGUF file (optional)
    -v, --verbose                      Verbose logging
    -h, --help                         Print help information
```

### System Modes

#### Video Chat Assistant Mode

When running on a standard computer with webcam and microphone:

- Uses any available camera (webcam, built-in camera)
- Real-time audio input from microphone
- Text-to-speech responses through speakers
- Interactive conversation with AI assistant
- No robot control commands

#### Robot Control Mode

When deployed on robot hardware (Jetson Nano, Go2):

- Full robot control capabilities
- Real-time vision processing for navigation
- Audio input/output for voice commands
- Movement and action execution
- Environmental sensor integration

## Hardware Requirements & Compatibility

### Minimum Requirements (Video Chat Mode)

- Any Linux system with USB ports
- Webcam or built-in camera
- Microphone and speakers/headphones
- 4GB RAM minimum (8GB recommended)
- Rust 1.70+ toolchain

### Full Robot Mode Requirements

- NVIDIA Jetson Nano (16GB) or Go2 robot platform
- CSI or USB camera
- Microphone and speaker system
- Motor controllers and actuators
- Optional: LiDAR sensors (falls back to simulation)

### Audio System

OpticXT includes a complete real audio pipeline:

- **Input**: Real-time microphone capture with voice activity detection
- **Output**: Text-to-speech synthesis with multiple voice options
- **Processing**: Audio filtering and noise reduction
- **Fallback**: Graceful degradation when audio hardware is unavailable

### Camera System

Flexible camera support with automatic detection:

- **USB Cameras**: Automatic detection of any UVC-compatible camera
- **Built-in Cameras**: Laptop/desktop integrated cameras
- **CSI Cameras**: Jetson Nano camera modules
- **Fallback**: Simulation mode when no camera is detected

## Troubleshooting

### Common Issues

#### No Camera Detected

```bash
# Check available cameras
ls /dev/video*
v4l2-ctl --list-devices

# Fix permissions
sudo usermod -a -G video $USER
# Log out and back in
```

#### Audio Issues

```bash
# Check audio devices
aplay -l    # List playback devices
arecord -l  # List capture devices

# Test microphone
arecord -d 5 test.wav && aplay test.wav

# Fix audio permissions
sudo usermod -a -G audio $USER
```

#### Model Loading (Optional)

```bash
# Check if model exists (optional - system works without it)
ls -lh models/
# Should show gemma-3n-E4B-it-Q4_K_M.gguf if downloaded

# System will use simulation mode if model is missing
# No action required - this is normal operation
```

#### Build Issues

```bash
# Install missing dependencies
sudo apt install -y build-essential cmake pkg-config
sudo apt install -y libasound2-dev portaudio19-dev
sudo apt install -y espeak espeak-data libespeak-dev

# Clean and rebuild
cargo clean
cargo build --release
```

#### Performance Issues

```bash
# Monitor system resources
htop
# Watch for CPU/memory usage

# Adjust processing interval in config.toml
# Increase processing_interval_ms for lower resource usage
```

### Debug Mode

Enable comprehensive logging:

```bash
RUST_LOG=debug cargo run -- --verbose
```

This shows:

- Camera detection and initialization
- Audio device enumeration
- Model loading status (real or simulation)
- Frame processing times
- Audio input/output status
- Error details and fallback triggers

## Architecture & Technical Details

### Real Hardware Integration

OpticXT is built around real hardware components with intelligent fallbacks:

#### Vision System
- **Primary**: Real camera capture via nokhwa library
- **Fallback**: Simulated visual input when no camera detected
- **Support**: USB, CSI, and built-in cameras with automatic detection

#### Audio System
- **Input**: Real microphone capture via cpal library
- **Output**: Text-to-speech via tts/espeak integration
- **Processing**: Voice activity detection and audio filtering
- **Fallback**: Silent operation when audio hardware unavailable

#### AI Model System
- **Primary**: Real Gemma model inference via candle framework
- **Fallback**: Intelligent simulation responses when model unavailable
- **Support**: GGUF format models with tokenizer integration

### Dual Mode Architecture

#### Video Chat Assistant Mode
```
Camera → Vision Processing → AI Model → TTS Response
   ↑                                      ↓
Microphone ← Audio Processing ← User Interaction
```

#### Robot Control Mode
```
Sensors → Context Assembly → AI Decision → Action Commands
   ↑                                         ↓
Environment ← Robot Actions ← Motor Control ← XML Output
```

### Command System (Robot Mode)

OpticXT generates XML-structured commands for precise robot control:

```xml
<!-- Movement commands -->
<move direction="forward" distance="1.0" speed="slow">
  Moving forward to investigate detected object
</move>

<!-- Audio output -->
<speak>I can see someone approaching</speak>

<!-- Environmental analysis -->
<analyze target="obstacle" detail_level="detailed">
  Need to assess navigation path
</analyze>
```

## Deployment Guide

### Desktop/Laptop Development

1. **Install dependencies** (audio system required)
2. **Build project**: `cargo build --release`
3. **Run**: `cargo run --release`
4. **Mode**: Automatically runs as video chat assistant

### Jetson Nano Deployment

1. **Flash Jetson with Ubuntu 20.04**
2. **Install Rust toolchain**
3. **Install system dependencies** (including CUDA if available)
4. **Build with optimizations**: `cargo build --release`
5. **Configure hardware** in `config.toml`
6. **Deploy**: Copy binary and config to target system

### Go2 Robot Integration

1. **Cross-compile** for ARM64 architecture
2. **Install on Go2** via SDK deployment tools
3. **Configure sensors** for robot hardware
4. **Enable robot mode** in configuration
5. **Test control commands** before full deployment

## Key Features Summary

✅ **Real Camera Input** - Works with any USB/CSI/built-in camera  
✅ **Real Audio I/O** - Microphone input and TTS output  
✅ **AI Model Integration** - Gemma model with simulation fallback  
✅ **Dual Mode Operation** - Video chat assistant or robot control  
✅ **Hardware Auto-Detection** - Intelligent fallbacks for missing hardware  
✅ **Edge Deployment Ready** - Optimized for Jetson/Go2 platforms  
✅ **Production Ready** - Real hardware integration, not simulation  

## Contributing

We welcome contributions! Please see our [contributing guidelines](CONTRIBUTING.md) for details on:

- Code style and standards
- Testing requirements
- Pull request process
- Development setup

## License

This project is licensed under the MIT License - see the [LICENSE](LICENSE) file for details.

---

<<<<<<< HEAD
**OpticXT: Real-world AI vision and voice assistant, ready for deployment**

*From desktop video chat to autonomous robotics - OpticXT bridges the gap between AI and the physical world.*
=======
OpticXT: Where vision meets action in real-time robotics.

CA: Ga9P2TZcxsHjYmXdEyu9Z7wL1QAowjBAZwRQ41gBbonk
>>>>>>> 57083809
<|MERGE_RESOLUTION|>--- conflicted
+++ resolved
@@ -450,12 +450,8 @@
 
 ---
 
-<<<<<<< HEAD
 **OpticXT: Real-world AI vision and voice assistant, ready for deployment**
 
 *From desktop video chat to autonomous robotics - OpticXT bridges the gap between AI and the physical world.*
-=======
-OpticXT: Where vision meets action in real-time robotics.
-
-CA: Ga9P2TZcxsHjYmXdEyu9Z7wL1QAowjBAZwRQ41gBbonk
->>>>>>> 57083809
+
+CA: Ga9P2TZcxsHjYmXdEyu9Z7wL1QAowjBAZwRQ41gBbonk